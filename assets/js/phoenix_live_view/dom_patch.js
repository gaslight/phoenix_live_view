--- conflicted
+++ resolved
@@ -144,11 +144,7 @@
           }
         },
         onBeforeNodeAdded: (el) => {
-<<<<<<< HEAD
-          DOM.maybeAddPrivateHooks(el, phxViewportTop, phxViewportBottom, phxCustomEvents)
-=======
-          DOM.maintainPrivateHooks(el, el, phxViewportTop, phxViewportBottom)
->>>>>>> b2e2287b
+          DOM.maintainPrivateHooks(el, el, phxViewportTop, phxViewportBottom, phxCustomEvents)
           this.trackBefore("added", el)
 
           let morphedEl = el
@@ -201,11 +197,7 @@
         },
         onBeforeElUpdated: (fromEl, toEl) => {
           DOM.syncPendingAttrs(fromEl, toEl)
-<<<<<<< HEAD
-          DOM.maybeAddPrivateHooks(toEl, phxViewportTop, phxViewportBottom, phxCustomEvents)
-=======
-          DOM.maintainPrivateHooks(fromEl, toEl, phxViewportTop, phxViewportBottom)
->>>>>>> b2e2287b
+          DOM.maybeAddPrivateHooks(toEl, phxViewportTop, phxViewportBottom)
           DOM.cleanChildNodes(toEl, phxUpdate)
           if(this.skipCIDSibling(toEl)){
             // if this is a live component used in a stream, we may need to reorder it
